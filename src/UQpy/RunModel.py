<<<<<<< HEAD
=======
# UQpy is distributed under the MIT license.
#
# Copyright (C) 2018  -- Michael D. Shields
#
# Permission is hereby granted, free of charge, to any person obtaining a copy of this software and associated
# documentation files (the "Software"), to deal in the Software without restriction, including without limitation the
# rights to use, copy, modify, merge, publish, distribute, sublicense, and/or sell copies of the Software, and to permit
# persons to whom the Software is furnished to do so, subject to the following conditions:
#
# The above copyright notice and this permission notice shall be included in all copies or substantial portions of the
# Software.
#
# THE SOFTWARE IS PROVIDED "AS IS", WITHOUT WARRANTY OF ANY KIND, EXPRESS OR IMPLIED, INCLUDING BUT NOT LIMITED TO THE
# WARRANTIES OF MERCHANTABILITY, FITNESS FOR A PARTICULAR PURPOSE AND NON-INFRINGEMENT. IN NO EVENT SHALL THE AUTHORS OR
# COPYRIGHT HOLDERS BE LIABLE FOR ANY CLAIM, DAMAGES OR OTHER LIABILITY, WHETHER IN AN ACTION OF CONTRACT, TORT OR
# OTHERWISE, ARISING FROM, OUT OF OR IN CONNECTION WITH THE SOFTWARE OR THE USE OR OTHER DEALINGS IN THE SOFTWARE.


>>>>>>> 2140ab56
import os
import subprocess
import pathlib
import re
import collections
import numpy as np
import datetime
import shutil


class RunModel:
<<<<<<< HEAD
=======
    """
    Run a computational model at specified sample points.

    This class is the interface between UQpy and models. The model is called in a Python script whose name must be
    passed as one the arguments to the RunModel call. If the model is in Python, UQpy can interface with the model
    without the need for an input file. In this case, UQpy imports the model module and executes the model object. If
    the model is not in Python, RunModel must be provided the name of a template input file and an output Python script
    along with the name of the Python script containing the model.


    :param samples: Samples to be passed as inputs to the model. Either a ndarray or a list can be passed as samples.
    If a ndarray is passed, each row of the ndarray contains one set of samples required for one execution of the model.
    (The first dimension of the ndarray is considered to be the number of rows.)
    If a list is passed, each item of the list contains one set of samples required for one execution of the model.
    :type samples: ndarray or list

    :param model_script: The filename of the Python script which contains commands to execute the model. The model
    script must be present in the same directory from where RunModel is called.
    :type model_script: str

    :param model_object_name: The name of the function or class within model_script which executes the model. If there
    is only one function or class in the model_script, then it is not necessary to specify the model_object_name. If
    there are multiple objects within the model_script, then model_object_name must be specified.
    :type model_object_name: str

    :param input_template: The name of the template input file which will be used to generate input files for each
    run of the model. This must be specified to choose the workflow where the model to be executed is not in
    Python.
    :type input_template: str

    :param var_names: A list containing the names of the variables which are present in the template input files. If an
    input template is provided and a list of variable names is not passed or if None is passed, then the default
    variable names x0, x1, x2,...,xn are created and used by RunModel, where n is the number of variables. The
    number of variables is equal to the shape of the first row if an ndarray is passed as samples or the
    shape of the first item if a list of samples is passed to RunModel.
    :type var_names: list of str or None

    :param output_script: The filename of the Python script which contains the commands to process the output. Whenever
    an input template is used to run the model, an output script must be written to return the output to RunModel.
    :type output_script: str

    :param output_object_name: The name of the function or class which has the output values. If the object is a
    class named cls, the output must be saved as cls.qoi. If it a function, it should return the output quantity of
    interest. If there is only one function or only one class in output_script, then it is not necessary to specify
    the output_object_name. If there are more than one objects in output_script, then the output_object_name must be
    specified.
    :type output_object_name: str

    :param ntasks: Number of tasks to be run in parallel. By default, this is equal to 1 and the models are executed
    serially. Setting ntasks as equal to a positive integer greater than 1 will trigger the parallel
    workflow. RunModel uses GNU parallel to execute models which require an input template and the concurrent module
    to execute Python models in parallel.
    :type ntasks: int

    :param cores_per_task: Number of cores to be used by each task.
    :type cores_per_task: int

    :param nodes: On MARCC, each node has 24 cores_per_task. Specify the number of nodes if more than one node is
    required.
    :type nodes: int

    :param resume: This option can be set to True if a parallel execution of a model with input template failed to
    finish running all jobs. GNU parallel will then run only the jobs which failed to execute.
    :type resume: Boolean

    :param verbose: This option can be set to True if you want RunModel to print status messages to the screen
    during execution. It is False by default.
    :type verbose: Boolean

    :param model_dir: Set model_dir to a string which is the name of the directory where you want the model to be
    executed. model_dir is None by default. If model_dir is passed a string, then a new directory is created by RunModel
    within the current directory whose name is model_dir appended with a timestamp.
    :type model_dir: str or None

    :param cluster: Set this option to True if executing on the cluster. Setting cluster to True, enables RunModel to
    execute the model using the necessary SLURM commands. This is False by default.
    :type cluster: Boolean
>>>>>>> 2140ab56
    """
    Run a computational model at specified sample points.

<<<<<<< HEAD
    This class is the interface between UQpy and models. The model is called in a Python script whose name must be
    passed as one the arguments to the RunModel call. If the model is in Python, UQpy can interface with the model
    without the need for an input file. In this case, UQpy imports the model module and executes the model object. If
    the model is not in Python, RunModel must be provided the name of a template input file and an output Python script
    along with the name of the Python script containing the model.


    :param samples: Samples to be passed as inputs to the model

    :param model_script: The filename of the Python script which contains commands to execute the model

    :param model_object_name: The name of the function or class which executes the model

    :param input_template: The name of the template input file which will be used to generate input files for each
    run of the model. Refer documentation for more details.

    :param var_names: A list containing the names of the variables which are present in the template input files

    :param output_script: The filename of the Python script which contains the commands to process the output

    :param output_object_name: The name of the function or class which has the output values. If the object is a
    class named cls, the output must be saved as cls.qoi. If it a function, it should return the output quantity of
    interest

    :param ntasks: Number of tasks to be run in parallel. RunModel uses GNU parallel to execute models which require an
    input template

    :param cores_per_task: Number of cores to be used by each task

    :param nodes: On MARCC, each node has 24 cores_per_task. Specify the number of nodes if more than one node is
    required.

    :param resume: This option can be set to True if a parallel execution of a model with input template failed to
    finish running all jobs. GNU parallel will then run only the jobs which failed to execute.

    :param verbose: This option can be set to False if you do not want RunModel to print status messages to the screen
    during execution. It is True by default.
    """

    def __init__(self, samples=None, model_script=None, model_object_name=None,
                 input_template=None, var_names=None, output_script=None, output_object_name=None,
                 ntasks=1, cores_per_task=1, nodes=1, resume=False, verbose=False, model_dir=None,
                 cluster=False, ):

=======
    def __init__(self, samples=None, model_script=None, model_object_name=None,
                 input_template=None, var_names=None, output_script=None, output_object_name=None,
                 ntasks=1, cores_per_task=1, nodes=1, resume=False, verbose=False, model_dir=None,
                 cluster=False):

>>>>>>> 2140ab56
        # Check if samples are provided
        if samples is None:
            raise ValueError('Samples must be provided as input to RunModel.')
        elif isinstance(samples, (list, np.ndarray)):
            self.samples = samples
            self.nsim = len(self.samples)  # This assumes that the number of rows is the number of simulations.
        else:
            raise ValueError("Samples must be passed as a list or numpy ndarray")

        # Verbose option
        self.verbose = verbose

        # Input related
        self.input_template = input_template
        self.var_names = var_names
        # Check if var_names is a list of strings
<<<<<<< HEAD
        if self._is_list_of_strings(self.var_names):
            self.n_vars = len(self.var_names)
        else:
            raise ValueError("Variable names should be passed as a list of strings.")

        # Model related
        self.model_dir = model_dir
=======
        if self.var_names is not None:
            if self._is_list_of_strings(self.var_names):
                self.n_vars = len(self.var_names)
            else:
                raise ValueError("Variable names should be passed as a list of strings.")
        elif self.input_template is not None:
            # If var_names is not passed and there is an input template, create default variable names
            nvars = samples[0].shape[0]
            self.var_names = []
            for i in range(nvars):
                self.var_names.append('x%d' % i)

        # Model related
        self.model_dir = model_dir
        current_dir = os.getcwd()
>>>>>>> 2140ab56

        if self.model_dir is not None:
            # Create a new directory where the model will be executed
            ts = datetime.datetime.now().strftime("%Y_%m_%d_%I_%M_%f_%p")
            work_dir = os.path.join(os.getcwd(), self.model_dir + "_" + ts)
            os.makedirs(work_dir)
<<<<<<< HEAD

            current_dir = os.getcwd()
=======
>>>>>>> 2140ab56

            # Create a list of all of the working files
            model_files = list()
            for f_name in os.listdir(current_dir):
                path = os.path.join(current_dir, f_name)
                if not os.path.isdir(path):
                    model_files.append(path)

            # Copy files from the model list to model run directory
            for file_name in model_files:
                full_file_name = os.path.join(current_dir, file_name)
                shutil.copy(full_file_name, work_dir)

            # Change current working directory to model run directory
            os.chdir(os.path.join(current_dir, work_dir))

        # Check if the model script is a python script
        model_extension = pathlib.Path(model_script).suffix
        if model_extension == '.py':
            self.model_script = model_script
        else:
            raise ValueError("The model script must be the name of a python script, with extension '.py'.")
        # Save the model object name
        self.model_object_name = model_object_name
        # Save option for resuming parallel execution
        self.resume = resume

        # Output related
        self.output_script = output_script
        self.output_object_name = output_object_name
<<<<<<< HEAD
        # Initialize a list of nsim empty lists. The ith empty list will hold the qoi of the ith simulation.
        self.qoi_list = [[] for i in range(self.nsim)]
=======
        # Initialize a list of nsim None values. The ith position in the list will hold the qoi of the ith simulation.
        self.qoi_list = [None] * self.nsim
>>>>>>> 2140ab56

        # Number of tasks
        self.ntasks = ntasks
        # Number of cores_per_task
        self.cores_per_task = cores_per_task
        # Number of nodes
        self.nodes = nodes

        # If running on cluster or not
        self.cluster = cluster

        # Check if there is a template input file or not and execute the appropriate function
        if self.input_template is not None:  # If there is a template input file
            # Check if it is a file and is readable
            assert os.path.isfile(self.input_template) and os.access(self.input_template, os.R_OK), \
                "File {} doesn't exist or isn't readable".format(self.input_template)
            # Read in the text from the template file
            with open(self.input_template, 'r') as f:
                self.template_text = str(f.read())

            # Import the output script
            self.output_module = __import__(self.output_script[:-3])
            # Run function which checks if the output module has the output object
            self._check_output_module()

            # Run the serial execution or parallel execution depending on ntasks
            if self.ntasks == 1:
                self._serial_execution()
            else:
                self._parallel_execution()

        else:  # If there is no template input file supplied
            # Import the python module
            self.python_model = __import__(self.model_script[:-3])
            # Run function which checks if the python model has the model object
            self._check_python_model()

            # Run the serial execution or parallel execution depending on ntasks
            if self.ntasks == 1:
                self._serial_python_execution()
            else:
                self._parallel_python_execution()

        # Return to current directory
        if self.model_dir is not None:
            os.chdir(current_dir)

    ####################################################################################################################
    def _serial_execution(self):
        """
        Perform serial execution of the model when there is a template input file
        :return:
        """
        if self.verbose:
            print('\nPerforming serial execution of the model with template input.\n')

        # Loop over the number of simulations, executing the model once per loop
        for i in range(self.nsim):
            # Call the input function
            self._input_serial(i)

            # Execute the model
            self._execute_serial(i)

            # Call the output function
            self._output_serial(i)

    ####################################################################################################################
    def _parallel_execution(self):
        """
        Execute the model in parallel when there is a template input file
        :return:
        """
        if self.verbose:
            print('\nPerforming parallel execution of the model with template input.\n')
            # Call the input function
            print('\nCreating inputs in parallel execution of the model with template input.\n')

        self._input_parallel()

        # Execute the model
        if self.verbose:
            print('\nExecuting the model in parallel with template input.\n')

        self._execute_parallel()

        # Call the output function
        if self.verbose:
            print('\nCollecting outputs in parallel execution of the model with template input.\n')

        for i in range(self.nsim):
            self._output_parallel(i)

    ####################################################################################################################
    def _serial_python_execution(self):
        """
        Execute the python model in serial when there is no template input file
        :return:
        """
        if self.verbose:
            print('\nPerforming serial execution of the model without template input.\n')

        # Run python model
        for i in range(self.nsim):
            exec('from ' + self.model_script[:-3] + ' import ' + self.model_object_name)
            if isinstance(self.samples, list):
                sample_to_send = self.samples[i]
            elif isinstance(self.samples, np.ndarray):
                sample_to_send = self.samples[None, i]
            # self.model_output = eval(self.model_object_name + '(self.samples[i])')
            self.model_output = eval(self.model_object_name + '(sample_to_send)')
            if self.model_is_class:
                self.qoi_list[i] = self.model_output.qoi
            else:
                self.qoi_list[i] = self.model_output

    ####################################################################################################################
    def _parallel_python_execution(self):
        """
        Execute the python model in parallel when there is no template input file
        :return:
        """
        if self.verbose:
            print('\nPerforming parallel execution of the model without template input.\n')
        # self._serial_python_execution()
        import concurrent.futures
        # Try processes # Does not work - raises TypeError: can't pickle module objects
        # indices = range(self.nsim)
        # with concurrent.futures.ProcessPoolExecutor() as executor:
        #     for index, res in zip(indices, executor.map(self._run_parallel_python, self.samples)):
        #         self.qoi_list[index] = res

        # Try threads - this works but is slow
        with concurrent.futures.ThreadPoolExecutor(max_workers=self.ntasks) as executor:
            index = 0
            for sample in self.samples:
                res = {executor.submit(self._run_parallel_python, sample): index}
                for future in concurrent.futures.as_completed(res):
                    resnum = res[future]
                    try:
                        data = future.result()
                    except Exception as exc:
                        print('%r generated an exception: %s' % (resnum, exc))
                    else:
                        self.qoi_list[index] = data
                index += 1

        # from multiprocessing import Process
        # from multiprocessing import Queue
        #
        # # Initialize the parallel processing queue and processes
        # que = Queue()
        # jobs = [Process(target=self._run_parallel_python_chunked,
        #                 args=([self.samples[index*self.ntasks:(index+1)*self.ntasks-1]]))
        #         for index in range(self.ntasks)]
        # # Start the parallel processes.
        # for j in jobs:
        #     j.start()
        # for j in jobs:
        #     j.join()
        #
        # # Collect the results from the processes and sort them into the original sample order.
        # results = [que.get(j) for j in jobs]
        # for i in range(self.nsim):
        #     k = 0
        #     for j in results[i][0]:
        #         self.qoi_list[j] = results[i][1][k]
        #         k = k + 1

    def _run_parallel_python(self, sample):
        """
        Execute the python model in parallel
        :param sample: One sample point where the model has to be evaluated
        :return:
        """
        exec('from ' + self.model_script[:-3] + ' import ' + self.model_object_name)
        parallel_output = eval(self.model_object_name + '(sample)')
        if self.model_is_class:
            par_res = parallel_output.qoi
        else:
            par_res = parallel_output

        return par_res

    ####################################################################################################################
    def _input_serial(self, index):
        """
        Create one input file using the template and attach the index to the filename
        :param index: The simulation number
        :return:
        """
        # Create new text to write to file
        self.new_text = self._find_and_replace_var_names_with_values(var_names=self.var_names,
                                                                     samples=self.samples[index],
                                                                     template_text=self.template_text,
                                                                     index=index,
                                                                     user_format='{:.4E}')
        # Write the new text to the input file
        self._create_input_files(file_name=self.input_template, num=index + 1, text=self.new_text,
                                 new_folder='InputFiles')

    def _execute_serial(self, index):
        """
        Execute the model once using the input file of index number
        :param index: The simulation number
        :return:
        """
        self.model_command = (["python3", str(self.model_script), str(index)])
        subprocess.run(self.model_command)

    def _output_serial(self, index):
        """
        Execute the output script, obtain the output qoi and save it in qoi_list
        :param index: The simulation number
        :return:
        """
        # Run output module
        exec('from ' + self.output_script[:-3] + ' import ' + self.output_object_name)
        self.model_output = eval(self.output_object_name + '(index)')
        if self.output_is_class:
            self.qoi_list[index] = self.model_output.qoi
        else:
            self.qoi_list[index] = self.model_output

    def _input_parallel(self):
        """
        Create all the input files required
        :return:
        """
        # Loop over the number of samples and create input files in a folder in current directory
        for i in range(self.nsim):
            # Create new text to write to file
            new_text = self._find_and_replace_var_names_with_values(var_names=self.var_names,
                                                                    samples=self.samples[i],
                                                                    template_text=self.template_text,
                                                                    index=i,
                                                                    user_format='{:.4E}')
            # Write the new text to the input file
            self._create_input_files(file_name=self.input_template, num=i + 1, text=new_text,
                                     new_folder='InputFiles')
        if self.verbose:
            print('Created ' + str(self.nsim) + ' input files in the directory ./InputFiles. \n')

    def _execute_parallel(self):
        """
        Build the command string and execute the model in parallel using subprocess and gnu parallel
        :return:
        """
        # Check if logs folder exists, if not, create it
        if not os.path.exists("logs"):
            os.makedirs("logs")
        # If the user sets resume=True, do not delete log file. Else, delete logfile before running
        if self.resume is False:
            try:
                os.remove("logs/runtask.log")
            except OSError:
                pass
        self.parallel_string = "parallel --delay 0.2 --joblog logs/runtask.log --resume -j " + str(self.ntasks)

        # If running on MARCC cluster
        if self.cluster:
            self.srun_string = "srun -N " + str(self.ntasks) + " -n " + str(self.cores_per_task) + " exclusive"
            self.model_command_string = (self.parallel_string + self.srun_string + " 'python3 -u " +
                                         str(self.model_script) + "' {1} ::: {0.." + str(self.nsim - 1) + "}")
        else:  # If running locally
            self.model_command_string = (self.parallel_string + " 'python3 -u " +
                                         str(self.model_script) + "' {1} ::: {0.." + str(self.nsim - 1) + "}")

        # self.model_command = shlex.split(self.model_command_string)
        # subprocess.run(self.model_command)

        subprocess.run(self.model_command_string, shell=True)

    def _output_parallel(self, index):
        """
        Extract output from parallel execution
        :param index: The simulation number
        :return:
        """
        self._output_serial(index)

    ####################################################################################################################
    # Helper functions
    def _create_input_files(self, file_name, num, text, new_folder='InputFiles'):
        if not os.path.exists(new_folder):
            os.makedirs(new_folder)
        base_name = os.path.splitext(os.path.basename(file_name))
        new_name = os.path.join(new_folder, base_name[0] + "_" + str(num) + base_name[1])
        with open(new_name, 'w') as f:
            f.write(text)
        return

    def _find_and_replace_var_names_with_values(self, var_names, samples, template_text, index, user_format='{:.4E}'):
        # TODO: deal with cases which have both var1 and var11
        new_text = template_text
        for j in range(len(var_names)):
            string_regex = re.compile(r"<" + var_names[j] + r".*?>")
            count = 0
            for string in string_regex.findall(template_text):
                temp = string.replace(var_names[j], "samples[" + str(j) + "]")
                temp = eval(temp[1:-1])
                if isinstance(temp, collections.Iterable):
                    temp = np.array(temp).flatten()
                    to_add = ''
                    for i in range(len(temp) - 1):
                        to_add += str(temp[i]) + ', '
                    to_add += str(temp[-1])
                else:
                    to_add = str(temp)
                new_text = new_text[0:new_text.index(string)] + to_add \
                           + new_text[(new_text.index(string) + len(string)):]
                count += 1
            if self.verbose:
                if index == 0:
                    if count > 1:
                        print(
                            "Found " + str(count) + " instances of variable: '" + var_names[j] + "' in the input file.")
                    else:
                        print(
                            "Found " + str(count) + " instance of variable: '" + var_names[j] + "' in the input file.")
        return new_text

    def _is_list_of_strings(self, lst):
        return bool(lst) and isinstance(lst, list) and all(isinstance(elem, str) for elem in lst)

    def _check_python_model(self):
        # Get the names of the classes and functions in the imported module
        import inspect
        class_list = []
        function_list = []
        for name, obj in inspect.getmembers(self.python_model):
            if inspect.isclass(obj):
                class_list.append(name)
            elif inspect.isfunction(obj):
                function_list.append(name)

        # There should be at least one class or function in the module - if not there, exit with error.
        if class_list is [] and function_list is []:
            raise ValueError(
                "A python model should be defined as a function or class in the script.")

        else:  # If there is at least one class or function in the module
            # If the model object name is not given as input and there is only one class or function,
            # take that class name or function name to run the model.
            if self.model_object_name is None and len(class_list) + len(function_list) == 1:
                if len(class_list) == 1:
                    self.model_object_name = class_list[0]
                elif len(function_list) == 1:
                    self.model_object_name = function_list[0]

            # If there is a model_object_name given, check if it is in the list.
            if self.model_object_name in class_list:
                if self.verbose:
                    print('The model class that will be run: ' + self.model_object_name)
                self.model_is_class = True
            elif self.model_object_name in function_list:
                if self.verbose:
                    print('The model function that will be run: ' + self.model_object_name)
                self.model_is_class = False
            else:
                if self.model_object_name is None:
                    raise ValueError("There are more than one objects in the module. Specify the name of the function "
                                     "or class which has to be executed.")
                else:
                    print('You specified the model object name as: ' + str(self.model_object_name))
                    raise ValueError("The file does not contain an object which was specified as the model.")

    def _check_output_module(self):
        # Get the names of the classes and functions in the imported module
        import inspect
        class_list = []
        function_list = []
        for name, obj in inspect.getmembers(self.output_module):
            if inspect.isclass(obj):
                class_list.append(name)
            elif inspect.isfunction(obj):
                function_list.append(name)

        # There should be at least one class or function in the module - if not there, exit with error.
        if class_list is [] and function_list is []:
            raise ValueError(
                "A python model should be defined as a function or class in the script.")

        else:  # If there is at least one class or function in the module
            # If the model object name is not given as input and there is only one class or function,
            # take that class name or function name to run the model.
            if self.output_object_name is None and len(class_list) + len(function_list) == 1:
                if len(class_list) == 1:
                    self.output_object_name = class_list[0]
                elif len(function_list) == 1:
                    self.output_object_name = function_list[0]

            # If there is a model_object_name given, check if it is in the list.
            if self.output_object_name in class_list:
                if self.verbose:
                    print('The output class that will be run: ' + self.output_object_name)
                self.output_is_class = True
            elif self.output_object_name in function_list:
                if self.verbose:
                    print('The output function that will be run: ' + self.output_object_name)
                self.output_is_class = False
            else:
                if self.output_object_name is None:
                    raise ValueError("There are more than one objects in the module. Specify the name of the function "
                                     "or class which has to be executed.")
                else:
                    print('You specified the output object name as: ' + str(self.output_object_name))
                    raise ValueError("The file does not contain an object which was specified as the output processor.")
<<<<<<< HEAD

    ####################################################################################################################
    # Unused functions
    def _collect_output(self, qoi_list, qoi_output, pos):
        qoi_list[pos] = qoi_output
        return qoi_list

    # def _run_parallel_python_chunked(self, some_samples):
    #     par_res = [[] for i in range(some_samples.shape[0])]
    #     for i in range(some_samples.shape[0]):
    #         exec('from ' + self.model_script[:-3] + ' import ' + self.model_object_name)
    #         parallel_output = eval(self.model_object_name + '(some_samples[i])')
    #         if self.model_is_class:
    #             par_res[i] = parallel_output.qoi
    #         else:
    #             par_res[i] = parallel_output
    #
    #     return par_res
=======

    ####################################################################################################################
    # Unused functions
    def _collect_output(self, qoi_list, qoi_output, pos):
        qoi_list[pos] = qoi_output
        return qoi_list

    # def _run_parallel_python_chunked(self, some_samples):
    #     par_res = [[] for i in range(some_samples.shape[0])]
    #     for i in range(some_samples.shape[0]):
    #         exec('from ' + self.model_script[:-3] + ' import ' + self.model_object_name)
    #         parallel_output = eval(self.model_object_name + '(some_samples[i])')
    #         if self.model_is_class:
    #             par_res[i] = parallel_output.qoi
    #         else:
    #             par_res[i] = parallel_output
    #
    #     return par_res




# """This module contains functionality for the run model method supported in UQpy."""
#
# import os
# import numpy as np
# import sys
#
#
# class RunModel:
#
#     """
#     A class used to run a computational model a specified sample points.
#
#     This class takes samples, either passed as a variable or read through a text file, and runs a specified
#     computational model at those sample points. This can be done by either passing variables and running entirely in
#     python or by calling shell scripts that run a third-party software model.
#
#     Input:
#     :param samples: The sample values at which the model will be evaluated. Samples can be passed directly as an array
#                         or can be passed through the text file 'UQpy_Samples.txt'. If passing samples via text file, set
#                         samples = None or do not set the samples input.
#     :type samples: ndarray
#
#     :param dimension: The dimension of the random variable whose samples are being passed to the model.
#     :type dimension: int
#
#     :param model_type: Define the model as a python file or as a third party software model (e.g. Matlab, Abaqus, etc.)
#             Options: None - Run a third party software model
#                      'python' - Run a python model. When selected, the python file must contain a class RunPythonModel
#                                 that takes, as input, samples and dimension and returns quantity of interest (qoi) in
#                                 in list form where there is one item in the list per sample. Each item in the qoi list
#                                 may take type the user prefers.
#             Default: None
#     :type model_type: str
#
#     :param model_script: Defines the script (must be either a shell script (.sh) or a python script (.py)) used to call
#                             the model.
#                          This is a user-defined script that must be provided.
#                          If model_type = 'python', this must be a python script (.py) having a specified class
#                             structure. Details on this structure can be found in the UQpy documentation.
#     :type: model_script: str
#
#     :param input_script: Defines the script (must be either a shell script (.sh) or a python script (.py)) that takes
#                             samples generated by UQpy from the sample file generated by UQpy (UQpy_run_{0}.txt) and
#                             imports them into a usable input file for the third party solver. Details on
#                             UQpy_run_{0}.txt can be found in the UQpy documentation.
#                          If model_type = None, this is a user-defined script that the user must provide.
#                          If model_type = 'python', this is not used.
#     :type: input_script: str
#
#     :param output_script: (Optional) Defines the script (must be either a shell script (.sh) or python script (.py))
#                             that extracts quantities of interest from third-party output files and saves them to a file
#                             (UQpy_eval_{}.txt) that can be read for postprocessing and adaptive sampling methods by
#                             UQpy.
#                           If model_type = None, this is an optional user-defined script. If not provided, all run files
#                             and output files will be saved in the folder 'UQpyOut' placed in the current working
#                             directory. If provided, the text files UQpy_eval_{}.txt are placed in this directory and all
#                             other files are deleted.
#                           If model_type = 'python', this is not used.
#     :type output_script: str
#
#     :param cpu: Number of CPUs over which to run the job.
#                 UQpy distributes the total number of model evaluations over this number of CPUs
#                 Default: 1 - Runs serially
#     :type cpu: int
#
#     Output:
#     :return model_eval: An instance of a sub-class that contains the model solutions. Depending on how the model
#                             is run, model_eval is an instance of a different class.
#                         If model_type = 'python', model_eval is an instance of the class RunPythonModel defined in the
#                             python model_script.
#                         If model_type = 'None' and cpu <= 1, model_eval is an instance of the class RunSerial
#                         If model_type = 'None' and cpu > 1, model_eval is an instance of the class RunParallel
#                         Regardless of model_type, model_eval has the following key attributes:
#                             model_eval.samples = Sample values at which the model has been evaluated.
#                             model_eval.QOI = Solution of the model at each sample value.
#     :rtype: model_eval: list
#                         In general it is a list. The two key attributes of model_eval have the following type:
#                                 model_eval.samples = numpy array
#                                 model_eval.QOI = list
#     """
#
#     # Authors: Dimitris G. Giovanis, Michael D. Shields
#     # Last Modified: 6/7/18 by Dimitris G. Giovanis
#
#     def __init__(self, samples=None, dimension=None, model_type=None, model_script=None, input_script=None,
#                  output_script=None,  cpu=None):
#
#         self.CPUs = cpu
#         self.model_type = model_type
#         self.model_script = model_script
#         self.input_script = input_script
#         self.output_script = output_script
#         self.dimension = dimension
#         self.model_eval = list
#
#         # If samples=None, then samples must be imported from UQpy_Samples.txt. Load the file and assign the samples to
#         # 'self.samples'. Otherwise, read the samples as input.
#         if samples is None and os.path.isfile('UQpy_Samples.txt'):
#             self.samples = np.loadtxt('UQpy_Samples.txt', dtype=np.float32)
#             if self.samples.ndim == 1:
#                 if self.dimension == 1:
#                     self.samples = self.samples.reshape(self.samples.shape[0], self.dimension)
#                 else:
#                     self.samples = self.samples.reshape(1, self.samples.shape[0])
#         elif samples is not None:
#             self.samples = samples
#         else:
#             raise ValueError('Samples must be provided either as input to RunModel or from UQpy_Samples.txt')
#
#         ################################################################################################################
#         # Run a python model by importing the user-specified model_script file
#         # model_script must contain a class RunPythonModel - See documentation for details.
#         if self.model_type == 'python':
#             # Check that the script is a python file
#             if not self.model_script.lower().endswith('.py'):
#                 raise ValueError('A python script, with extension .py, must be provided.')
#
#             model_script = self.model_script[:-3]
#             python_model = __import__(model_script)
#             print("\nEvaluating the model...\n")
#             self.model_eval = python_model.RunPythonModel(self.samples, self.dimension)
#
#         ################################################################################################################
#         # Run a third-party software model with file-passing
#         elif self.model_type is None:
#             import shutil
#             current_dir = os.getcwd()
#
#             ############################################################################################################
#             # Create a unique temporary directory 'tmp'.
#             # Run the model from this directory.
#             # Move the data generated by the model to the directory 'UQpyOut'
#             # Remove 'tmp' after completion.
#             folder_name = 'UQpyOut'
#             output_directory = os.path.join(current_dir, folder_name)
#
#             # Create a list of all of the working files
#             model_files = list()
#             for f_name in os.listdir(current_dir):
#                 path = os.path.join(current_dir, f_name)
#                 if not os.path.isdir(path):
#                     model_files.append(path)
#
#             # Create tmp directory
#             dir_path = os.path.join(current_dir, 'tmp')
#             if os.path.exists(dir_path) and os.path.isdir(dir_path):
#                 shutil.rmtree(dir_path)
#             os.makedirs('tmp', exist_ok=False)
#             work_dir = os.path.join(current_dir, 'tmp')
#
#             # Copy files from the model list to tmp
#             for file_name in model_files:
#                 full_file_name = os.path.join(current_dir, file_name)
#                 shutil.copy(full_file_name, work_dir)
#
#             # Change current working directory to tmp
#             os.chdir(os.path.join(current_dir, work_dir))
#
#             # Check for parallel or serial processing
#             if self.CPUs != 1 and self.CPUs is not None:
#                 parallel_processing = True
#                 import multiprocessing
#                 n_cpu = multiprocessing.cpu_count()
#                 if self.CPUs > n_cpu:
#                     print("Error: You have available {0:1d} CPUs. Start parallel computing ..."
#                           "using {0:1d} CPUs".format(n_cpu))
#                     self.CPUs = n_cpu
#             else:
#                 parallel_processing = False
#
#             # Run the model
#             print("\nEvaluating the model...\n")
#             if parallel_processing is True:
#                 self.model_eval = self.RunParallel(samples=self.samples, cpu=self.CPUs, dimension=self.dimension,
#                                                    model_script=self.model_script, input_script=self.input_script,
#                                                    output_script=self.output_script)
#             else:
#                 if self.output_script is not None:
#                     self.model_eval = self.RunSerial(samples=self.samples, dimension=self.dimension,
#                                                      model_script=self.model_script, input_script=self.input_script,
#                                                      output_script=self.output_script)
#                 else:
#                     self.RunSerial(self.samples)
#
#             # Move the data to directory UQpyOut
#             os.makedirs(output_directory, exist_ok=True)
#
#             path = os.path.join(current_dir, work_dir)
#
#             if self.output_script is not None:
#                 src_files = [filename for filename in os.listdir(path) if filename.startswith("UQpy_eval_")]
#
#                 for file_name in src_files:
#                     full_file_name = os.path.join(path, file_name)
#                     shutil.copy(full_file_name, output_directory)
#             else:
#                 src_files = [filename for filename in os.listdir(path)]
#
#                 for file_name in src_files:
#                     full_file_name = os.path.join(path, file_name)
#                     shutil.copy(full_file_name, output_directory)
#
#             # Delete the tmp working directory
#             shutil.rmtree(work_dir)
#             os.chdir(current_dir)
#
#     ####################################################################################################################
#     class RunSerial:
#
#         """
#         A subclass of RunModel to run a third-party software model serially (without parallel processing).
#
#         Most attributes of this subclass are inherited from RunModel. The only variable that is not inherited is QOI.
#
#         Input:
#         :param samples: Inherited from RunModel. See its documentation.
#         :type samples: ndarray
#
#         :param dimension: Inherited from RunModel. See its documentation.
#         :type dimension: int
#
#         :param model_script: Inherited from RunModel. See its documentation.
#         :type: model_script: str
#
#         :param input_script: Inherited from RunModel. See its documentation.
#         :type: input_script: str
#
#         :param output_script: Inherited from RunModel. See its documentation.
#         :type output_script: str
#
#         Output:
#         :return QOI: List containing the Quantity of Interest from the simulations
#                     Each item in the list corresponds to one simulation
#         :rtype QOI: list
#                     Each item in the list may be of arbitrary data type (e.g. int, float, ndarray, etc.)
#         """
#
#         # Authors: Dimitris G. Giovanis, Michael D. Shields
#         # Updated: 6/7/18 by Michael D. Shields & Dimitris G. Giovanis
#
#         def __init__(self, samples=None, dimension=None, model_script=None, input_script=None, output_script=None):
#
#             self.dimension = dimension
#             self.model_script = model_script
#             self.input_script = input_script
#             self.output_script = output_script
#             self.samples = samples
#             self.QOI = list()
#
#             for i in range(self.samples.shape[0]):
#
#                 # Write each value of UQpy_Samples.txt (self.samples) into a separate *.txt file
#                 with open('UQpy_run_{0}.txt'.format(i), 'wb') as f:
#                     np.savetxt(f, self.samples[i, :], fmt='%0.5f')
#
#                 # Run input_script to create the input file for the model
#                 # input_script is a user defined script that converts UQpy_run_{0}.txt into a usable input file for
#                 #   third party software.
#                 if self.input_script.lower().endswith('.sh'):
#                     join_input_script = './{0} {1}'.format(self.input_script, i)
#                     os.system(join_input_script)
#                 elif self.input_script.lower().endswith('.py'):
#                     join_input_script = 'python {0} {1}'.format(self.input_script, i)
#                     os.system(join_input_script)
#                 else:
#                     print('Unrecognized script type. Options are shell script (.sh) or python script (.py).')
#                     sys.exit()
#
#                 # Run model_script to run the model
#                 # model_script is a user defined script that calls the third-party model.
#                 if self.model_script.lower().endswith('.sh'):
#                     join_model_script = './{0} {1}'.format(self.model_script, i)
#                     os.system(join_model_script)
#                 elif self.model_script.lower().endswith('.py'):
#                     join_model_script = 'python {0} {1}'.format(self.model_script, i)
#                     os.system(join_model_script)
#                 else:
#                     print('Unrecognized script type. Options are shell script (.sh) or python script (.py).')
#                     sys.exit()
#
#                 if self.output_script is not None:
#                     # Run output_script to extract output of interest from model output files.
#                     if self.output_script.lower().endswith('.sh'):
#                         join_output_script = './{0} {1}'.format(self.output_script, i)
#                         os.system(join_output_script)
#                     elif self.output_script.lower().endswith('.py'):
#                         join_output_script = 'python {0} {1}'.format(self.output_script, i)
#                         os.system(join_output_script)
#                     else:
#                         print('Unrecognized script type. Options are shell script (.sh) or python script (.py).')
#                         sys.exit()
#
#                     # Save the results from each simulation to a separate text file
#                     self.QOI.append(np.loadtxt('UQpy_eval_{}.txt'.format(i)))
#
#     ####################################################################################################################
#     class RunParallel:
#
#         """
#         A subclass of RunModel to run a third-party software model with parallel processing.
#
#         Most attributes of this subclass are inhereted from RunModel. The only variable that is not inherited is QOI.
#
#         Input:
#         :param samples: Inherited from RunModel. See its documentation.
#         :type samples: ndarray
#
#         :param dimension: Inherited from RunModel. See its documentation.
#         :type dimension: int
#
#         :param model_script: Inherited from RunModel. See its documentation.
#         :type: model_script: str
#
#         :param input_script: Inherited from RunModel. See its documentation.
#         :type: input_script: str
#
#         :param output_script: Inherited from RunModel. See its documentation.
#         :type output_script: str
#
#         Output:
#         :return QOI: List containing the Quantity of Interest from the simulations
#                     Each item in the list corresponds to one simulation
#         :rtype QOI: list
#                     Each item in the list may be of arbitrary data type (e.g. int, float, ndarray, etc.)
#         """
#
#         # Authors: Dimitris Giovanis, Michael D. Shields
#         # Updated: 5/1/18 by Michael D. Shields & Dimitris Giovanis
#
#         def __init__(self, samples=None, cpu=None, model_script=None, input_script=None, output_script=None,
#                      dimension=None):
#
#             self.samples = samples
#             self.dimension = dimension
#             self.CPUs = cpu
#             self.model_script = model_script
#             self.input_script = input_script
#             self.output_script = output_script
#
#             from multiprocessing import Process
#             from multiprocessing import Queue
#
#             jobs_per_cpu = int(np.floor(self.samples.shape[0]/self.CPUs))
#             jobs_remaining = np.mod(self.samples.shape[0], self.CPUs)
#             if jobs_per_cpu == 0:
#                 self.CPUs = jobs_remaining
#                 print('The number of CPUs used is {}\n '.format(self.CPUs))
#
#             # Break the simulation set into sets to be run over each CPU
#             batch_ind = self.chunk_samples_cpu()
#
#             # Initialize the parallel processing queue and processes
#             que = Queue()
#             jobs = [Process(target=self.run_parallel_model, args=(batch_ind[a], que)) for a in
#                     range(self.CPUs)]
#
#             # Start the parallel processes.
#             for j in jobs:
#                 j.start()
#             for j in jobs:
#                 j.join()
#
#             # Collect the results from the processes and sort them into the original sample order.
#             self.QOI = [None]*self.samples.shape[0]
#             results = [que.get(j) for j in jobs]
#             for i in range(self.CPUs):
#                 k = 0
#                 for j in results[i][0]:
#                     self.QOI[j] = results[i][1][k]
#                     k = k+1
#
#         ################################################################################################################
#         # Function to call the model
#         def run_parallel_model(self, job_index, que):
#
#             if self.samples.size == 1:
#                 self.samples = self.samples.reshape(1, 1)
#
#             if len(self.samples.shape) == 1 and self.dimension != 1:
#                 self.samples = self.samples.reshape(1, self.samples.shape[0])
#             elif len(self.samples.shape) == 1 and self.dimension == 1:
#                 self.samples = self.samples.reshape(self.samples.shape[0], 1)
#
#             model_eval = list()
#             for i in job_index:
#
#                 # Write each value of UQpyOut.txt into a *.txt file
#                 np.savetxt('UQpy_run_{0}.txt'.format(int(i)), self.samples[i, :], newline=' ', delimiter=',',
#                            fmt='%0.5f')
#
#                 # Run the input script to convert UQpy_run_X.txt to a valid model input
#                 if self.input_script.lower().endswith('.sh'):
#                     join_input_script = './{0} {1}'.format(self.input_script, int(i))
#                     os.system(join_input_script)
#                 else:
#                     print('Unrecognized type of input file script. Must be .sh')
#                     sys.exit()
#
#                 # Run the third-party model script (model_script)
#                 if self.model_script.lower().endswith('.sh'):
#                     join_model_script = './{0} {1}'.format(self.model_script, int(i))
#                     os.system(join_model_script)
#                 else:
#                     print('Unrecognized type of model file')
#                     sys.exit()
#
#                 # Run the output script to convert model results to UQpy_eval_X.txt to be read by UQpy
#                 if self.output_script.lower().endswith('.sh'):
#                     join_output_script = './{0} {1}'.format(self.output_script, int(i))
#                     os.system(join_output_script)
#                 else:
#                     print('Unrecognized type of Input file')
#                     sys.exit()
#
#                 model_eval.append(np.loadtxt('UQpy_eval_{0}.txt'.format(int(i))))
#
#                 src_files = 'UQpy_eval_{0}.txt'.format(int(i))
#                 file_new = src_files.replace("UQpy_eval_{0}.txt".format(int(i)), "Model_{0}.txt".format(int(i)))
#                 os.rename(src_files, file_new)
#
#             model_eval = que.put([job_index, model_eval])
#
#             return model_eval
#
#         ################################################################################################################
#         # Chunk the samples into batches
#
#         def chunk_samples_cpu(self):
#
#             size_ = np.array([np.ceil(self.samples.shape[0]/self.CPUs)]).astype(int)
#             dif = np.sum(size_) - self.samples.shape[0]
#             for k in range(dif):
#                 size_[k] = size_[k] - 1
#             batches = np.zeros(self.CPUs)
#             batch_ind = np.zeros(self.CPUs)
#             for i in range(self.CPUs):
#                 if i == 0:
#                     batch_ind[i] = range(size_[i])
#                 else:
#                     batch_ind[i] = range(int(np.sum(size_[:i])), int(np.sum(size_[:i+1])))
#                 batches[i] = self.samples[batch_ind[i], :]
#             return batch_ind, batches
>>>>>>> 2140ab56
<|MERGE_RESOLUTION|>--- conflicted
+++ resolved
@@ -1,5 +1,3 @@
-<<<<<<< HEAD
-=======
 # UQpy is distributed under the MIT license.
 #
 # Copyright (C) 2018  -- Michael D. Shields
@@ -18,7 +16,6 @@
 # OTHERWISE, ARISING FROM, OUT OF OR IN CONNECTION WITH THE SOFTWARE OR THE USE OR OTHER DEALINGS IN THE SOFTWARE.
 
 
->>>>>>> 2140ab56
 import os
 import subprocess
 import pathlib
@@ -30,8 +27,6 @@
 
 
 class RunModel:
-<<<<<<< HEAD
-=======
     """
     Run a computational model at specified sample points.
 
@@ -109,62 +104,13 @@
     :param cluster: Set this option to True if executing on the cluster. Setting cluster to True, enables RunModel to
     execute the model using the necessary SLURM commands. This is False by default.
     :type cluster: Boolean
->>>>>>> 2140ab56
     """
-    Run a computational model at specified sample points.
-
-<<<<<<< HEAD
-    This class is the interface between UQpy and models. The model is called in a Python script whose name must be
-    passed as one the arguments to the RunModel call. If the model is in Python, UQpy can interface with the model
-    without the need for an input file. In this case, UQpy imports the model module and executes the model object. If
-    the model is not in Python, RunModel must be provided the name of a template input file and an output Python script
-    along with the name of the Python script containing the model.
-
-
-    :param samples: Samples to be passed as inputs to the model
-
-    :param model_script: The filename of the Python script which contains commands to execute the model
-
-    :param model_object_name: The name of the function or class which executes the model
-
-    :param input_template: The name of the template input file which will be used to generate input files for each
-    run of the model. Refer documentation for more details.
-
-    :param var_names: A list containing the names of the variables which are present in the template input files
-
-    :param output_script: The filename of the Python script which contains the commands to process the output
-
-    :param output_object_name: The name of the function or class which has the output values. If the object is a
-    class named cls, the output must be saved as cls.qoi. If it a function, it should return the output quantity of
-    interest
-
-    :param ntasks: Number of tasks to be run in parallel. RunModel uses GNU parallel to execute models which require an
-    input template
-
-    :param cores_per_task: Number of cores to be used by each task
-
-    :param nodes: On MARCC, each node has 24 cores_per_task. Specify the number of nodes if more than one node is
-    required.
-
-    :param resume: This option can be set to True if a parallel execution of a model with input template failed to
-    finish running all jobs. GNU parallel will then run only the jobs which failed to execute.
-
-    :param verbose: This option can be set to False if you do not want RunModel to print status messages to the screen
-    during execution. It is True by default.
-    """
-
-    def __init__(self, samples=None, model_script=None, model_object_name=None,
-                 input_template=None, var_names=None, output_script=None, output_object_name=None,
-                 ntasks=1, cores_per_task=1, nodes=1, resume=False, verbose=False, model_dir=None,
-                 cluster=False, ):
-
-=======
+
     def __init__(self, samples=None, model_script=None, model_object_name=None,
                  input_template=None, var_names=None, output_script=None, output_object_name=None,
                  ntasks=1, cores_per_task=1, nodes=1, resume=False, verbose=False, model_dir=None,
                  cluster=False):
 
->>>>>>> 2140ab56
         # Check if samples are provided
         if samples is None:
             raise ValueError('Samples must be provided as input to RunModel.')
@@ -181,15 +127,6 @@
         self.input_template = input_template
         self.var_names = var_names
         # Check if var_names is a list of strings
-<<<<<<< HEAD
-        if self._is_list_of_strings(self.var_names):
-            self.n_vars = len(self.var_names)
-        else:
-            raise ValueError("Variable names should be passed as a list of strings.")
-
-        # Model related
-        self.model_dir = model_dir
-=======
         if self.var_names is not None:
             if self._is_list_of_strings(self.var_names):
                 self.n_vars = len(self.var_names)
@@ -205,18 +142,12 @@
         # Model related
         self.model_dir = model_dir
         current_dir = os.getcwd()
->>>>>>> 2140ab56
 
         if self.model_dir is not None:
             # Create a new directory where the model will be executed
             ts = datetime.datetime.now().strftime("%Y_%m_%d_%I_%M_%f_%p")
             work_dir = os.path.join(os.getcwd(), self.model_dir + "_" + ts)
             os.makedirs(work_dir)
-<<<<<<< HEAD
-
-            current_dir = os.getcwd()
-=======
->>>>>>> 2140ab56
 
             # Create a list of all of the working files
             model_files = list()
@@ -247,13 +178,8 @@
         # Output related
         self.output_script = output_script
         self.output_object_name = output_object_name
-<<<<<<< HEAD
-        # Initialize a list of nsim empty lists. The ith empty list will hold the qoi of the ith simulation.
-        self.qoi_list = [[] for i in range(self.nsim)]
-=======
         # Initialize a list of nsim None values. The ith position in the list will hold the qoi of the ith simulation.
         self.qoi_list = [None] * self.nsim
->>>>>>> 2140ab56
 
         # Number of tasks
         self.ntasks = ntasks
@@ -662,26 +588,6 @@
                 else:
                     print('You specified the output object name as: ' + str(self.output_object_name))
                     raise ValueError("The file does not contain an object which was specified as the output processor.")
-<<<<<<< HEAD
-
-    ####################################################################################################################
-    # Unused functions
-    def _collect_output(self, qoi_list, qoi_output, pos):
-        qoi_list[pos] = qoi_output
-        return qoi_list
-
-    # def _run_parallel_python_chunked(self, some_samples):
-    #     par_res = [[] for i in range(some_samples.shape[0])]
-    #     for i in range(some_samples.shape[0]):
-    #         exec('from ' + self.model_script[:-3] + ' import ' + self.model_object_name)
-    #         parallel_output = eval(self.model_object_name + '(some_samples[i])')
-    #         if self.model_is_class:
-    #             par_res[i] = parallel_output.qoi
-    #         else:
-    #             par_res[i] = parallel_output
-    #
-    #     return par_res
-=======
 
     ####################################################################################################################
     # Unused functions
@@ -1145,5 +1051,4 @@
 #                 else:
 #                     batch_ind[i] = range(int(np.sum(size_[:i])), int(np.sum(size_[:i+1])))
 #                 batches[i] = self.samples[batch_ind[i], :]
-#             return batch_ind, batches
->>>>>>> 2140ab56
+#             return batch_ind, batches