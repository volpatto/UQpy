--- conflicted
+++ resolved
@@ -7,7 +7,6 @@
 import random
 from UQpy.Distributions import *
 import warnings
-
 
 ########################################################################################################################
 ########################################################################################################################
@@ -96,53 +95,60 @@
 #                                         Latin hypercube sampling  (LHS)
 ########################################################################################################################
 
+
 class LHS:
-    """
-    A class that creates a Latin Hypercube Design for experiments.
-    SamplesU01 belong in hypercube [0, 1]^n while samples belong to the parameter space
-
-<<<<<<< HEAD
-    :param pdf_type: Distribution of the parameters
-    :type pdf_type: list
-
-    :param pdf_params: Distribution parameters
-    :type pdf_params: list
-=======
+    """Generate samples based on the Latin Hypercube Design.
+
+    A class that creates a Latin Hypercube Design for experiments. Firstly, samples on hypercube [0, 1]^n are generated
+    and then translated to the parameter space.
+
+    Input:
+
+    :param dimension:  A scalar value defining the dimension of target density function.
+                    Default: 1
+    :type dimension: int
+
     :param dist_type: Type of the distribution
                     No Default Value: nsamples must be prescribed
     :type dist_type: list
 
     :param dist_params: Parameters of the distribution
     :type dist_params: list
->>>>>>> f6ca189c
 
     :param lhs_criterion: The criterion for generating sample points
-                           Options:
-                                1. random - completely random \n
-                                2. centered - points only at the centre \n
-                                3. maximin - maximising the minimum distance between points \n
-                                4. correlate - minimizing the correlation between the points \n
+                            Options:
+                                1. 'random' - completely random \n
+                                2. 'centered' - points only at the centre \n
+                                3. 'maximin' - maximising the minimum distance between points \n
+                                4. 'correlate' - minimizing the correlation between the points \n
+                            Default: 'random'
     :type lhs_criterion: str
-
-    :param lhs_iter: The number of iteration to run. Only for maximin, correlate and criterion
-    :type lhs_iter: int
 
     :param lhs_metric: The distance metric to use. Supported metrics are
                         'braycurtis', 'canberra', 'chebyshev', 'cityblock', 'correlation', 'cosine', 'dice', \n
                         'euclidean', 'hamming', 'jaccard', 'kulsinski', 'mahalanobis', 'matching', 'minkowski', \n
                         'rogerstanimoto', 'russellrao', 'seuclidean', 'sokalmichener', 'sokalsneath', 'sqeuclidean', \n
                         'yule'.
+                        Default: 'euclidean'
     :type lhs_metric: str
 
+    :param lhs_iter: The number of iteration to run. Required only for maximin, correlate and criterion
+                        Default: 100
+    :type lhs_iter: int
+
+    :param nsamples: Number of samples to generate
+                        No Default Value: nsamples must be prescribed
+    :type nsamples: int
+
+    Output:
+
+    :rtype: LHS.samples: numpy array
     """
-
-<<<<<<< HEAD
-    def __init__(self, dimension=None, pdf_type=None, pdf_params=None, lhs_criterion=None, lhs_metric=None,
-                 lhs_iter=None, nsamples=None):
-=======
+    # Created by: Lohit Vandanapu
+    # Last modified: 24/05/2018 by Lohit Vandanapu
+
     def __init__(self, dimension=1, dist_type=None, dist_params=None, lhs_criterion='random', lhs_metric='euclidean',
                  lhs_iter=100, nsamples=None):
->>>>>>> f6ca189c
 
         self.dimension = dimension
         self.nsamples = nsamples
@@ -156,8 +162,6 @@
 
     def run_lhs(self):
 
-        print('Running LHS for ' + str(self.lhs_iter) + ' iterations')
-
         cut = np.linspace(0, 1, self.nsamples + 1)
         a = cut[:self.nsamples]
         b = cut[1:self.nsamples + 1]
@@ -177,17 +181,10 @@
                 icdf = inv_cdf(self.dist_type[j])
                 samples_u_to_x[i, j] = icdf(samples[i, j], self.dist_params[j])
 
-<<<<<<< HEAD
-=======
         print('Successfully ran the LHS design')
         return samples, samples_u_to_x
 
->>>>>>> f6ca189c
     def _random(self, a, b):
-        """
-        :return: The samples points for the random LHS design
-
-        """
         u = np.random.rand(self.nsamples, self.dimension)
         samples = np.zeros_like(u)
 
@@ -237,7 +234,9 @@
             if np.max(np.abs(R1)) < min_corr:
                 min_corr = np.max(np.abs(R1))
                 samples = copy.deepcopy(samples_try)
+
         print('Achieved minimum correlation of ', min_corr)
+
         return samples
 
     ################################################################################################################
@@ -351,11 +350,7 @@
         col = 0
         for i in range(len(self.pss_design)):
             n_stratum = self.pss_strata[i] * np.ones(self.pss_design[i], dtype=np.int)
-<<<<<<< HEAD
-            sts = STS(dist_type=self.pdf_type, dist_params=self.pdf_params, sts_design=n_stratum, pss_=True)
-=======
             sts = STS(dist_type=self.dist_type, dist_params=self.dist_params, sts_design=n_stratum, pss_=True)
->>>>>>> f6ca189c
             index = list(range(col, col + self.pss_design[i]))
             samples[:, index] = sts.samplesU01
             samples_u_to_x[:, index] = sts.samples
@@ -484,14 +479,10 @@
     
     """
 
-<<<<<<< HEAD
-    def __init__(self, dimension=None, dist_type=None, dist_params=None, sts_design=None, pss_=None):
-=======
     # Authors: Michael D. Shields
     # Updated: 6/4/18 by Michael D. Shields
 
     def __init__(self, dimension=None, dist_type=None, dist_params=None, sts_design=None, input_file=None):
->>>>>>> f6ca189c
 
         self.dimension = dimension
         self.dist_type = dist_type
@@ -503,16 +494,6 @@
         self.samplesU01, self.samples = self.run_sts()
 
     def run_sts(self):
-<<<<<<< HEAD
-        samples = np.empty([self.origins.shape[0], self.origins.shape[1]], dtype=np.float32)
-        samples_u_to_x = np.empty([self.origins.shape[0], self.origins.shape[1]], dtype=np.float32)
-        for i in range(0, self.origins.shape[0]):
-            for j in range(0, self.origins.shape[1]):
-                f = self.dist_type[j]
-                samples[i, j] = np.random.uniform(self.origins[i, j], self.origins[i, j] + self.widths[i, j])
-                samples_u_to_x[i,j] = f(samples[i, j], self.dist_params[j])
-
-=======
         samples = np.empty([self.strata.origins.shape[0], self.strata.origins.shape[1]], dtype=np.float32)
         samples_u_to_x = np.empty([self.strata.origins.shape[0], self.strata.origins.shape[1]], dtype=np.float32)
         for j in range(0, self.strata.origins.shape[1]):
@@ -521,28 +502,12 @@
                 samples[i, j] = np.random.uniform(self.strata.origins[i, j], self.strata.origins[i, j]
                                                   + self.strata.widths[i, j])
                 samples_u_to_x[i, j] = invcdf(samples[i, j], self.dist_params[j])
->>>>>>> f6ca189c
         return samples, samples_u_to_x
 
     def init_sts(self):
 
-<<<<<<< HEAD
-        if self.dist_type is None:
-            raise NotImplementedError("Exit code: Distribution not defined.")
-
-        self.dist_type = inv_cdf(self.dist_type)
-
-        if self.dist_params is None:
-            raise NotImplementedError("Exit code: Distribution parameters not defined.")
-
-        if self.sts_design is None:
-            raise NotImplementedError("Exit code: sts design not defined.")
-
-        if self.dimension is None:
-=======
         # Check for dimensional consistency
         if self.dimension is None and self.sts_design is not None:
->>>>>>> f6ca189c
             self.dimension = len(self.sts_design)
         elif self.sts_design is not None:
             if self.dimension != len(self.sts_design):
@@ -552,26 +517,6 @@
         if self.dist_type is None:
             self.dist_type = ['Uniform']
 
-<<<<<<< HEAD
-        if len(self.dist_type) == 1 and len(self.dist_params) == self.dimension:
-            self.dist_type = list(itertools.repeat(self.dist_type, self.dimension))
-            self.dist_type = list(chain.from_iterable(self.dist_type))
-        elif len(self.dist_params) == 1 and len(self.dist_type) == self.dimension:
-            self.dist_params = list(itertools.repeat(self.dist_params, self.dimension))
-            self.dist_params = list(chain.from_iterable(self.dist_params))
-        elif len(self.dist_params) == 1 and len(self.dist_type) == 1:
-            self.dist_params = list(itertools.repeat(self.dist_params, self.dimension))
-            self.dist_type = list(itertools.repeat(self.dist_type, self.dimension))
-            self.dist_type = list(chain.from_iterable(self.dist_type))
-            self.dist_params = list(chain.from_iterable(self.dist_params))
-        elif len(self.dist_type) != len(self.dist_params):
-            raise NotImplementedError("Exit code: Incompatible dimensions.")
-
-
-        # TODO: Create a list that contains all element info - parent structure
-        # e.g. SS_samples = [STS[j] for j in range(0,nsamples)]
-        # hstack
-=======
         # Make dist_type a list if it is not already.
         if type(self.dist_type).__name__ == 'str':
             self.dist_type = [self.dist_type]
@@ -583,7 +528,6 @@
 
         # Set dist_type as the inverse cdf.
         # self.dist_type = inv_cdf(self.dist_type)
->>>>>>> f6ca189c
 
         # Set default dist_params
         if self.dist_params is None:
@@ -905,8 +849,8 @@
                 elif self.pdf_proposal_type == 'Uniform':
 
                     candidate = uniform(low=samples[i, :] - np.array(self.pdf_proposal_scale) / 2,
-                                        high=samples[i, :] + np.array(self.pdf_proposal_scale) / 2,
-                                        size=self.dimension)
+                                                  high=samples[i, :] + np.array(self.pdf_proposal_scale) / 2,
+                                                  size=self.dimension)
 
                 p_proposal = pdf_(candidate, self.pdf_target_params)
                 p_current = pdf_(samples[i, :], self.pdf_target_params)
@@ -1132,7 +1076,7 @@
         # Check pdf_target_params
         if self.pdf_target_params is None:
             self.pdf_target_params = []
-        if type(self.pdf_target_params).__name__ != 'list':
+        if type(self.pdf_target_params).__name__!='list':
             self.pdf_target_params = [self.pdf_target_params]
 
         if self.nburn is None:
