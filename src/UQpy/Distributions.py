--- conflicted
+++ resolved
@@ -71,9 +71,6 @@
             raise ValueError('UQpy error: name must be a string or a list of strings.')
         self.name = name
 
-<<<<<<< HEAD
-    def __init__(self, name, params=None):
-=======
         if copula is not None:
             if not isinstance(copula, str):
                 raise ValueError('UQpy error: when provided, copula should be a string.')
@@ -230,7 +227,6 @@
 class SubDistribution:
 
     def __init__(self, name=None):
->>>>>>> b7fa2d01
 
         """
             Description:
@@ -241,9 +237,6 @@
             The supported univariate distributions are:
             [normal, uniform, binomial, beta, genextreme, chisquare, lognormal, gamma, exponential, cauchy, levy,
             logistic, laplace, maxwell, inverse gauss, pareto, rayleigh].
-<<<<<<< HEAD
-            For the assigned distribution, the distribution class provides the following functions:
-=======
 
             The supported multivariate distributions are:
             [mvnormal].
@@ -252,7 +245,6 @@
             required functions.
 
             For the assigned distribution, the following methods are defined:
->>>>>>> b7fa2d01
 
                 1. pdf: probability density function
                 2. cdf: cumulative distribution function
@@ -260,68 +252,17 @@
                 4. rvs: generate random numbers (it doesn't need a point)
                 5. log_pdf: logarithm of the pdf
                 6. fit: Estimates the parameters of the distribution over arbitrary data
-                7. moments: Calculate the first four moments of the distribution (mean, variance, skewness, kurtosis)
+                7. moments: Calculate the first four moments of the distribution (mean, variance, skewness, kyrtosis)
 
             Input:
                 :param name: Name of distribution.
                 :type: name: string
 
-<<<<<<< HEAD
-                :param params: Parameters of the distribution
-                :type: params: ndarray or list
-
-            Output:
-                Objects possessing 7 aforementioned distribution functions.
-        """
-
-        self.name = name
-        if params is not None:
-            self.params = params
-
-        if self.name.lower() == 'normal' or self.name.lower() == 'gaussian':
-
-            def pdf(x, params):
-                return stats.norm.pdf(x, loc=params[0], scale=params[1])
-            self.pdf = partial(pdf)
-
-            def rvs(params, nsamples):
-                return stats.norm.rvs(loc=params[0], scale=params[1], size=nsamples)
-            self.rvs = partial(rvs)
-
-            def cdf(x, params):
-                return stats.norm.cdf(x, loc=params[0], scale=params[1])
-            self.cdf = partial(cdf)
-
-            def icdf(x, params):
-                return stats.norm.ppf(x, loc=params[0], scale=params[1])
-            self.icdf = partial(icdf)
-
-            def log_pdf(x, params):
-                return stats.norm.logpdf(x, loc=params[0], scale=params[1])
-            self.log_pdf = partial(log_pdf)
-
-            def fit(x):
-                return stats.norm.fit(x)
-            self.fit = partial(fit)
-
-            def moments(params):
-
-                import numpy as np
-                y = [np.nan, np.nan, np.nan, np.nan]
-                mean, var, skew, kurt = stats.norm.stats(scale=params[1],
-                                                         loc=params[0],  moments='mvsk')
-                y[0] = mean
-                y[1] = var
-                y[2] = skew
-                y[3] = kurt
-                return y
-=======
             Output:
                 A handler pointing to the aforementioned distribution functions.
         """
 
         self.name = name
->>>>>>> b7fa2d01
 
         if self.name is None:
             raise ValueError('Error: A Distribution name must be provided!')
@@ -330,653 +271,6 @@
         if self.name.lower() == 'normal' or self.name.lower() == 'gaussian':
             return stats.norm.pdf(x, loc=params[0], scale=params[1])
         elif self.name.lower() == 'uniform':
-<<<<<<< HEAD
-            def pdf(x, params):
-                loc = params[0]
-                scale = params[1] - params[0]
-                return stats.uniform.pdf(x, loc=loc, scale=scale)
-            self.pdf = partial(pdf)
-
-            def rvs(params, nsamples):
-                loc = params[0]
-                scale = params[1] - params[0]
-                return stats.uniform.rvs(loc=loc, scale=scale, size=nsamples)
-            self.rvs = partial(rvs)
-
-            def cdf(x, params):
-                loc = params[0]
-                scale = params[1] - params[0]
-                return stats.uniform.cdf(x, loc=loc, scale=scale)
-            self.cdf = partial(cdf)
-
-            def icdf(x, params):
-                loc = params[0]
-                scale = params[1] - params[0]
-                return stats.uniform.ppf(x, loc=loc, scale=scale)
-            self.icdf = partial(icdf)
-
-            def log_pdf(x, params):
-                loc = params[0]
-                scale = params[1] - params[0]
-                return stats.uniform.logpdf(x, loc=loc, scale=scale)
-            self.log_pdf = partial(log_pdf)
-
-            def fit(x):
-                return stats.uniform.fit(x)
-            self.fit = partial(fit)
-
-            def moments(params):
-
-                import numpy as np
-                y = [np.nan, np.nan, np.nan, np.nan]
-
-                mean, var, skew, kurt = stats.uniform.stats(scale=params[1]-params[0],
-                                                            loc=params[0],  moments='mvsk')
-                y[0] = mean
-                y[1] = var
-                y[2] = skew
-                y[3] = kurt
-                return y
-
-            self.moments = partial(moments)
-
-        elif self.name.lower() == 'binomial':
-
-            def pdf(x, params):
-                return stats.binom.pdf(x, n=params[0], p=params[1])
-            self.pdf = partial(pdf)
-
-            def rvs(params, nsamples):
-                return stats.binom.rvs(n=params[0], p=params[1], size=nsamples)
-            self.rvs = partial(rvs)
-
-            def cdf(x, params):
-                return stats.binom.cdf(x, n=params[0], p=params[1])
-            self.cdf = partial(cdf)
-
-            def icdf(x, params):
-                return stats.binom.ppf(x, n=params[0], p=params[1])
-            self.icdf = partial(icdf)
-
-            def log_pdf(x, params):
-                return stats.binom.logpdf(x, n=params[0], p=params[1])
-            self.log_pdf = partial(log_pdf)
-
-            def moments(params):
-
-                import numpy as np
-                y = [np.nan, np.nan, np.nan, np.nan]
-
-                mean, var, skew, kurt = stats.binom.stats(n=params[0],
-                                                          p=params[0],  moments='mvsk')
-                y[0] = mean
-                y[1] = var
-                y[2] = skew
-                y[3] = kurt
-                return y
-
-            self.moments = partial(moments)
-
-        elif self.name.lower() == 'beta':
-
-            def pdf(x, params):
-                return stats.beta.pdf(x, a=params[0], b=params[1])
-            self.pdf = partial(pdf)
-
-            def rvs(params, nsamples):
-                return stats.beta.rvs(a=params[0], b=params[1], size=nsamples)
-            self.rvs = partial(rvs)
-
-            def cdf(x, params):
-                return stats.beta.cdf(x, a=params[0], b=params[1])
-            self.cdf = partial(cdf)
-
-            def icdf(x, params):
-                return stats.beta.ppf(x, a=params[0], b=params[1])
-            self.icdf = partial(icdf)
-
-            def log_pdf(x, params):
-                return stats.beta.logpdf(x, a=params[0], b=params[1])
-            self.log_pdf = partial(log_pdf)
-
-            def fit(x):
-                return stats.beta.fit(x)
-            self.fit = partial(fit)
-
-            def moments(params):
-
-                import numpy as np
-                y = [np.nan, np.nan, np.nan, np.nan]
-
-                mean, var, skew, kurt = stats.beta.stats(a=params[0],
-                                                         b=params[0],  moments='mvsk')
-                y[0] = mean
-                y[1] = var
-                y[2] = skew
-                y[3] = kurt
-                return y
-
-            self.moments = partial(moments)
-
-        elif self.name.lower() == 'genextreme':
-
-            def pdf(x, params):
-                return stats.genextreme.pdf(x, c=0, loc=params[0], scale=params[1])
-            self.pdf = partial(pdf)
-
-            def rvs(params, nsamples):
-                return stats.genextreme.rvs(c=0, loc=params[0], scale=params[1], size=nsamples)
-            self.rvs = partial(rvs)
-
-            def cdf(x, params):
-                return stats.genextreme.cdf(x, c=0, loc=params[0], scale=params[1])
-            self.cdf = partial(cdf)
-
-            def icdf(x, params):
-                return stats.genextreme.ppf(x, c=0, loc=params[0], scale=params[1])
-            self.icdf = partial(icdf)
-
-            def log_pdf(x, params):
-                return stats.genextreme.logpdf(x, c=0, loc=params[0], scale=params[1])
-            self.log_pdf = partial(log_pdf)
-
-            def fit(x):
-                return stats.genextreme.fit(x)
-            self.fit = partial(fit)
-
-            def moments(params):
-                import numpy as np
-                y = [np.nan, np.nan, np.nan, np.nan]
-                mean, var, skew, kurt = stats.genextreme.stats(c=0, scale=params[1],
-                                                               loc=params[0],  moments='mvsk')
-                y[0] = mean
-                y[1] = var
-                y[2] = skew
-                y[3] = kurt
-                return y
-
-            self.moments = partial(moments)
-
-        elif self.name.lower() == 'chisquare':
-
-            def pdf(x, params):
-                return stats.chi2.pdf(x, df=params[0], loc=params[1], scale=params[2])
-            self.pdf = partial(pdf)
-
-            def rvs(params, nsamples):
-                return stats.chi2.rvs(df=params[0], loc=params[1], scale=params[2], size=nsamples)
-            self.rvs = partial(rvs)
-
-            def cdf(x, params):
-                return stats.chi2.cdf(x, df=params[0], loc=params[1], scale=params[2])
-            self.cdf = partial(cdf)
-
-            def icdf(x, params):
-                return stats.chi2.ppf(x, df=params[0], loc=params[1], scale=params[2])
-            self.icdf = partial(icdf)
-
-            def log_pdf(x, params):
-                return stats.chi2.logpdf(x, df=params[0], loc=params[1], scale=params[2])
-            self.log_pdf = partial(log_pdf)
-
-            def fit(x):
-                return stats.chi2.fit(x)
-            self.fit = partial(fit)
-
-            def moments(params):
-                import numpy as np
-                y = [np.nan, np.nan, np.nan, np.nan]
-                mean, var, skew, kurt = stats.chi2.stats(df=params[0], loc=params[1], scale=params[2], moments='mvsk')
-                y[0] = mean
-                y[1] = var
-                y[2] = skew
-                y[3] = kurt
-                return y
-
-            self.moments = partial(moments)
-
-        elif self.name.lower() == 'lognormal':
-
-            def pdf(x, params):
-                import numpy as np
-                return stats.lognorm.pdf(x, s=params[1], scale=np.exp(params[0]))
-            self.pdf = partial(pdf)
-
-            def rvs(params, nsamples):
-                import numpy as np
-                return stats.lognorm.rvs(s=params[1], scale=np.exp(params[0]), size=nsamples)
-            self.rvs = partial(rvs)
-
-            def cdf(x, params):
-                import numpy as np
-                return stats.lognorm.cdf(x, s=params[1], scale=np.exp(params[0]))
-            self.cdf = partial(cdf)
-
-            def icdf(x, params):
-                import numpy as np
-                return stats.lognorm.ppf(x, s=params[1], scale=np.exp(params[0]))
-            self.icdf = partial(icdf)
-
-            def log_pdf(x, params):
-                import numpy as np
-                return stats.lognorm.logpdf(x, s=params[1], scale=np.exp(params[0]))
-            self.log_pdf = partial(log_pdf)
-
-            def fit(x):
-                return stats.lognorm.fit(x)
-            self.fit = partial(fit)
-
-            def moments(params):
-
-                import numpy as np
-                y = [np.nan, np.nan, np.nan, np.nan]
-                mean, var, skew, kurt = stats.lognorm.stats(s=params[1],
-                                                            scale=np.exp(params[0]),  moments='mvsk')
-                y[0] = mean
-                y[1] = var
-                y[2] = skew
-                y[3] = kurt
-
-                return y
-
-            self.moments = partial(moments)
-
-        elif self.name.lower() == 'gamma':
-
-            def pdf(x, params):
-                return stats.gamma.pdf(x, a=params[0], loc=params[1],  scale=params[2])
-            self.pdf = partial(pdf)
-
-            def rvs(params, nsamples):
-                return stats.gamma.rvs(a=params[0], loc=params[1],  scale=params[2], size=nsamples)
-            self.rvs = partial(rvs)
-
-            def cdf(x, params):
-                return stats.gamma.cdf(x,  a=params[0], loc=params[1],  scale=params[2])
-            self.cdf = partial(cdf)
-
-            def icdf(x, params):
-                return stats.gamma.ppf(x,  a=params[0], loc=params[1],  scale=params[2])
-            self.icdf = partial(icdf)
-
-            def log_pdf(x, params):
-                import numpy as np
-                return stats.gamma.logpdf(x, a=params[0], loc=params[1],  scale=params[2])
-            self.log_pdf = partial(log_pdf)
-
-            def fit(x):
-                return stats.gamma.fit(x)
-            self.fit = partial(fit)
-
-            def moments(params):
-
-                import numpy as np
-                y = [np.nan, np.nan, np.nan, np.nan]
-                mean, var, skew, kurt = stats.gamma.stats(a=params[0], loc=params[1],  scale=params[2], moments='mvsk')
-                y[0] = mean
-                y[1] = var
-                y[2] = skew
-                y[3] = kurt
-                return y
-
-            self.moments = partial(moments)
-
-        elif self.name.lower() == 'exponential':
-            def pdf(x, params):
-                return stats.expon.pdf(x, params[0], scale=params[1])
-            self.pdf = partial(pdf)
-
-            def rvs(params, nsamples):
-                return stats.expon.rvs(params[0], scale=params[1], size=nsamples)
-            self.rvs = partial(rvs)
-
-            def cdf(x, params):
-                return stats.expon.cdf(x, params[0], scale=params[1])
-            self.cdf = partial(cdf)
-
-            def icdf(x, params):
-                return stats.expon.ppf(x, params[0], scale=params[1])
-            self.icdf = partial(icdf)
-
-            def log_pdf(x, params):
-                import numpy as np
-                return stats.expon.logpdf(x, params[0], scale=params[1])
-            self.log_pdf = partial(log_pdf)
-
-            def fit(x):
-                return stats.expon.fit(x)
-            self.fit = partial(fit)
-
-            def moments(params):
-
-                import numpy as np
-                y = [np.nan, np.nan, np.nan, np.nan]
-                mean, var, skew, kurt = stats.expon.stats(loc=params[0], scale=params[1], moments='mvsk')
-                y[0] = mean
-                y[1] = var
-                y[2] = skew
-                y[3] = kurt
-                return y
-
-            self.moments = partial(moments)
-
-        elif self.name.lower() == 'cauchy':
-            def pdf(x, params):
-                return stats.cauchy.pdf(x, loc=params[0], scale=params[1])
-            self.pdf = partial(pdf)
-
-            def rvs(params, nsamples):
-                return stats.cauchy.rvs(loc=params[0], scale=params[1], size=nsamples)
-            self.rvs = partial(rvs)
-
-            def cdf(x, params):
-                return stats.cauchy.cdf(x, loc=params[0], scale=params[1])
-            self.cdf = partial(cdf)
-
-            def icdf(x, params):
-                return stats.cauchy.ppf(x, loc=params[0], scale=params[1])
-            self.icdf = partial(icdf)
-
-            def log_pdf(x, params):
-                return stats.cauchy.logpdf(x, loc=params[0], scale=params[1])
-            self.log_pdf = partial(log_pdf)
-
-            def fit(x):
-                return stats.cauchy.fit(x)
-            self.fit = partial(fit)
-
-            def moments(params):
-
-                import numpy as np
-                y = [np.nan, np.nan, np.nan, np.nan]
-
-                mean, var, skew, kurt = stats.cauchy.stats(loc=params[0], scale=params[1],  moments='mvsk')
-                y[0] = mean
-                y[1] = var
-                y[2] = skew
-                y[3] = kurt
-                return y
-
-            self.moments = partial(moments)
-
-        elif self.name.lower() == 'inv_gauss':
-            def pdf(x, params):
-                return stats.invgauss.pdf(x, mu=params[0], loc=params[1], scale=params[2])
-            self.pdf = partial(pdf)
-
-            def rvs(params, nsamples):
-                return stats.invgauss.rvs(mu=params[0], loc=params[1], scale=params[2], size=nsamples)
-            self.rvs = partial(rvs)
-
-            def cdf(x, params):
-                return stats.invgauss.cdf(x, mu=params[0], loc=params[1], scale=params[2])
-            self.cdf = partial(cdf)
-
-            def icdf(x, params):
-                return stats.invgauss.ppf(x, mu=params[0], loc=params[1], scale=params[2])
-            self.icdf = partial(icdf)
-
-            def log_pdf(x, params):
-                return stats.invgauss.logpdf(x, mu=params[0], loc=params[1], scale=params[2])
-            self.log_pdf = partial(log_pdf)
-
-            def fit(x):
-                return stats.invgauss.fit(x)
-            self.fit = partial(fit)
-
-            def moments(params):
-
-                import numpy as np
-                y = [np.nan, np.nan, np.nan, np.nan]
-                mean, var, skew, kurt = stats.invgauss.stats(mu=params[0], loc=params[1], scale=params[2],
-                                                             moments='mvsk')
-                y[0] = mean
-                y[1] = var
-                y[2] = skew
-                y[3] = kurt
-                return y
-
-            self.moments = partial(moments)
-
-        elif self.name.lower() == 'logistic':
-            def pdf(x, params):
-                return stats.logistic.pdf(x, loc=params[0], scale=params[1])
-            self.pdf = partial(pdf)
-
-            def rvs(params, nsamples):
-                return stats.logistic.rvs(loc=params[0], scale=params[1], size=nsamples)
-            self.rvs = partial(rvs)
-
-            def cdf(x, params):
-                return stats.logistic.cdf(x, loc=params[0], scale=params[1])
-            self.cdf = partial(cdf)
-
-            def icdf(x, params):
-                return stats.logistic.ppf(x, loc=params[0], scale=params[1])
-            self.icdf = partial(icdf)
-
-            def log_pdf(x, params):
-                return stats.logistic.logpdf(x, loc=params[0], scale=params[1])
-            self.log_pdf = partial(log_pdf)
-
-            def fit(x):
-                return stats.logistic.fit(x)
-            self.fit = partial(fit)
-
-            def moments(params):
-
-                import numpy as np
-                y = [np.nan, np.nan, np.nan, np.nan]
-                mean, var, skew, kurt = stats.logistic.stats(loc=params[0], scale=params[1], moments='mvsk')
-                y[0] = mean
-                y[1] = var
-                y[2] = skew
-                y[3] = kurt
-                return y
-
-            self.moments = partial(moments)
-
-        elif self.name.lower() == 'pareto':
-            def pdf(x, params):
-                return stats.pareto.pdf(x, b=params[0], loc=params[1], scale=params[2])
-            self.pdf = partial(pdf)
-
-            def rvs(params, nsamples):
-                return stats.pareto.rvs(b=params[0], loc=params[1], scale=params[2], size=nsamples)
-            self.rvs = partial(rvs)
-
-            def cdf(x, params):
-                return stats.pareto.cdf(x, b=params[0], loc=params[1], scale=params[2])
-            self.cdf = partial(cdf)
-
-            def icdf(x, params):
-                return stats.pareto.ppf(x, b=params[0], loc=params[1], scale=params[2])
-            self.icdf = partial(icdf)
-
-            def log_pdf(x, params):
-                return stats.pareto.logpdf(x, b=params[0], loc=params[1], scale=params[2])
-            self.log_pdf = partial(log_pdf)
-
-            def fit(x):
-                return stats.pareto.fit(x)
-            self.fit = partial(fit)
-
-            def moments(params):
-
-                import numpy as np
-                y = [np.nan, np.nan, np.nan, np.nan]
-                mean, var, skew, kurt = stats.pareto.stats(b=params[0], loc=params[0], scale=params[1], moments='mvsk')
-                y[0] = mean
-                y[1] = var
-                y[2] = skew
-                y[3] = kurt
-                return y
-
-            self.moments = partial(moments)
-
-        elif self.name.lower() == 'rayleigh':
-            def pdf(x, params):
-                return stats.rayleigh.pdf(x, loc=params[0], scale=params[1])
-            self.pdf = partial(pdf)
-
-            def rvs(params, nsamples):
-                return stats.rayleigh.rvs(loc=params[0], scale=params[1], size=nsamples)
-            self.rvs = partial(rvs)
-
-            def cdf(x, params):
-                return stats.rayleigh.cdf(x, loc=params[0], scale=params[1])
-            self.cdf = partial(cdf)
-
-            def icdf(x, params):
-                return stats.rayleigh.ppf(x, loc=params[0], scale=params[1])
-            self.icdf = partial(icdf)
-
-            def log_pdf(x, params):
-                return stats.rayleigh.logpdf(x, loc=params[0], scale=params[1])
-            self.log_pdf = partial(log_pdf)
-
-            def fit(x):
-                return stats.rayleigh.fit(x)
-            self.fit = partial(fit)
-
-            def moments(params):
-
-                import numpy as np
-                y = [np.nan, np.nan, np.nan, np.nan]
-                mean, var, skew, kurt = stats.rayleigh.stats(loc=params[0], scale=params[1], moments='mvsk')
-                y[0] = mean
-                y[1] = var
-                y[2] = skew
-                y[3] = kurt
-                return y
-
-            self.moments = partial(moments)
-
-        elif self.name.lower() == 'levy':
-            def pdf(x, params):
-                return stats.levy.pdf(x, loc=params[0], scale=params[1])
-            self.pdf = partial(pdf)
-
-            def rvs(params, nsamples):
-                return stats.levy.rvs(loc=params[0], scale=params[1], size=nsamples)
-            self.rvs = partial(rvs)
-
-            def cdf(x, params):
-                return stats.levy.cdf(x, loc=params[0], scale=params[1])
-            self.cdf = partial(cdf)
-
-            def icdf(x, params):
-                return stats.levy.ppf(x, loc=params[0], scale=params[1])
-            self.icdf = partial(icdf)
-
-            def log_pdf(x, params):
-                return stats.levy.logpdf(x, loc=params[0], scale=params[1])
-            self.log_pdf = partial(log_pdf)
-
-            def fit(x):
-                return stats.levy.fit(x)
-            self.fit = partial(fit)
-
-            def moments(params):
-
-                import numpy as np
-                y = [np.nan, np.nan, np.nan, np.nan]
-                mean, var, skew, kurt = stats.levy.stats(loc=params[0], scale=params[1], moments='mvsk')
-                y[0] = mean
-                y[1] = var
-                y[2] = skew
-                y[3] = kurt
-                return y
-
-            self.moments = partial(moments)
-
-        elif self.name.lower() == 'laplace':
-            def pdf(x, params):
-                return stats.laplace.pdf(x, loc=params[0], scale=params[1])
-            self.pdf = partial(pdf)
-
-            def rvs(params, nsamples):
-                return stats.laplace.rvs(loc=params[0], scale=params[1], size=nsamples)
-            self.rvs = partial(rvs)
-
-            def cdf(x, params):
-                return stats.laplace.cdf(x, loc=params[0], scale=params[1])
-            self.cdf = partial(cdf)
-
-            def icdf(x, params):
-                return stats.laplace.ppf(x, loc=params[0], scale=params[1])
-            self.icdf = partial(icdf)
-
-            def log_pdf(x, params):
-                return stats.laplace.logpdf(x, loc=params[0], scale=params[1])
-            self.log_pdf = partial(log_pdf)
-
-            def fit(x):
-                return stats.laplace.fit(x)
-            self.fit = partial(fit)
-
-            def moments(params):
-
-                import numpy as np
-                y = [np.nan, np.nan, np.nan, np.nan]
-                mean, var, skew, kurt = stats.laplace.stats(loc=params[0], scale=params[1], moments='mvsk')
-                y[0] = mean
-                y[1] = var
-                y[2] = skew
-                y[3] = kurt
-                return y
-
-            self.moments = partial(moments)
-
-        elif self.name.lower() == 'maxwell':
-            def pdf(x, params):
-                return stats.maxwell.pdf(x, loc=params[0], scale=params[1])
-            self.pdf = partial(pdf)
-
-            def rvs(params, nsamples):
-                return stats.maxwell.rvs(loc=params[0], scale=params[1], size=nsamples)
-            self.rvs = partial(rvs)
-
-            def cdf(x, params):
-                return stats.maxwell.cdf(x, loc=params[0], scale=params[1])
-            self.cdf = partial(cdf)
-
-            def icdf(x, params):
-                return stats.maxwell.ppf(x, loc=params[0], scale=params[1])
-            self.icdf = partial(icdf)
-
-            def log_pdf(x, params):
-                return stats.maxwell.logpdf(x, loc=params[0], scale=params[1])
-            self.log_pdf = partial(log_pdf)
-
-            def fit(x):
-                return stats.maxwell.fit(x)
-            self.fit = partial(fit)
-
-            def moments(params):
-
-                import numpy as np
-                y = [np.nan, np.nan, np.nan, np.nan]
-                mean, var, skew, kurt = stats.maxwell.stats(loc=params[0], scale=params[1], moments='mvsk')
-                y[0] = mean
-                y[1] = var
-                y[2] = skew
-                y[3] = kurt
-                return y
-
-            self.moments = partial(moments)
-
-        elif os.path.isfile('custom_dist.py') is True:
-            import custom_dist
-            self.name = 'custom'
-            self.pdf = getattr(custom_dist, 'pdf', 'Attribute not defined.')
-            self.cdf = getattr(custom_dist, 'cdf', 'Attribute not defined.')
-            self.icdf = getattr(custom_dist, 'icdf', 'Attribute not defined.')
-            self.log_pdf = getattr(custom_dist, 'log_pdf', 'Attribute not defined.')
-            self.rvs = getattr(custom_dist, 'rvs', 'Attribute not defined.')
-            self.fit = getattr(custom_dist, 'fit', 'Attribute not defined.')
-            self.moments = getattr(custom_dist, 'moments', 'Attribute not defined.')
-=======
             return stats.uniform.pdf(x, loc=params[0], scale=params[1])
         elif self.name.lower() == 'binomial':
             return stats.binom.pdf(x, n=params[0], p=params[1])
@@ -1396,5 +690,4 @@
                 n_params = getattr(custom_dist, 'n_params')
                 return n_params()
             else:
-                return getattr(custom_dist, 'n_params', 'Attribute n_params not defined.')
->>>>>>> b7fa2d01
+                return getattr(custom_dist, 'n_params', 'Attribute n_params not defined.')