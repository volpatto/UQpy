from SampleMethods import Strata
from  SampleMethods import *
from RunModel import *
import numpy as np
import scipy.stats as stats


class RunModel:
    """
    :param model: Model to be evaluated
    :param interpreter: Matlab, Python, Abaques, e.t.c
    :param Type: Scalar, Vector, Output

<<<<<<< HEAD
    def __init__(self, generator=None, input=None, nsamples=None, method=None, interpreter=None, model=None, Type=None, \
                 sts_input=None, lhs_criterion='random', MCMC_algorithm='MH', proposal=None, target=None, pss_design=None, pss_stratum=None, \
                 x0=None, params=None, jump=None, moments=None, properties=None, weights_errors=None, weights_samples=None):
=======
>>>>>>> 1a8fe00f

    Created by: Dimitris G. Giovanis
    Last modified: 1/8/2017
    Last modified by: Dimitris G. Giovanis
    """
    def __init__(self, model=None, interpreter=None, Type=None):

        self.model = model
        self.interpreter = interpreter
        self.Type = Type

    class Evaluate:
        """
        :param points:  Points where the model will be evaluated
        """
        def __init__(self, generator=None, points=None):

<<<<<<< HEAD
        is_string = isinstance(input, str)
        if input is None:
            sm = generator
            self.method = method
            self.dimension = sm.dimension
            if self.method == 'mcs':
                self.nsamples = int(nsamples)
                mcs = sm.MCS(self.nsamples, self.dimension)
                self.samples = mcs.samples
            elif self.method == 'lhs':
                self.nsamples = int(nsamples)
                lhs = sm.LHS(self.dimension, self.nsamples, criterion=lhs_criterion)
                self.samples = lhs.samples
            elif self.method == 'sts':
                is_string = isinstance(sts_input, str)
                if is_string:
                    ss = sm.STS(strata=Strata(input_file=sts_input))
                else:
                    ss = sm.STS(strata=Strata(nstrata=sts_input))
                self.nsamples = ss.samples.shape[0]
                self.samples = ss.samples
                print()
            elif self.method == 'mcmc':
                self.algorithm = MCMC_algorithm
                self.target = target
                self.nsamples = int(nsamples)
                self.x0 = x0
                self.params = params
                self.jump = jump
                self.proposal = proposal
                mcmc = sm.MCMC(nsamples=self.nsamples, target=self.target, x0=self.x0, MCMC_algorithm=self.algorithm, proposal=self.proposal, params=self.params, njump=self.jump)
                self.samples = mcmc.samples
            elif self.method == 'pss':
                self.pss_design = pss_design
                self.pss_stratum = pss_stratum
                self.nsamples = max(pss_stratum)
                pss = sm.PSS(pss_design=self.pss_design, pss_stratum=self.pss_stratum)
                self.samples = pss.samples
            elif self.method == 'srom':
                is_string = isinstance(sts_input, str)
                if is_string:
                    ss = sm.STS(strata=Strata(input_file=sts_input))
                else:
                    ss = sm.STS(strata=Strata(nstrata=sts_input))
                self.nsamples = ss.samples.shape[0]
                self.samples = stats.gamma.ppf(ss.samples, 2, loc=1, scale=3)
                self.properties = properties
                self.moments = moments
                self.weights_errors = weights_errors
                self.weights_samples = weights_samples
                srom = sm.SROM(samples=self.samples, nsamples=self.nsamples, marginal=sm.distribution,
                               moments=self.moments, weights_errors=self.weights_errors,
                               weights_function=self.weights_samples, properties=self.properties)
                self.probability = srom.probability
        elif is_string:
            self.samples = np.loadtxt(input, dtype=np.float32, delimiter=' ')
            self.nsamples = self.samples.shape[0]
            self.dimension = self.samples.shape[1]
        else:
            self.samples = input
            self.nsamples = self.samples.shape[0]
            self.dimension = self.samples.shape[1]
            self.method = None
            print()

        if model is None:
            raise NotImplementedError('No model is provided')
        else:
            self.model = model

        if interpreter is None:
            self.interpreter = 'python'
        else:
            self.interpreter = interpreter
=======
            is_string = isinstance(points, str)
            if is_string:
                self.points = np.loadtxt(points, dtype=np.float32, delimiter=' ')
                self.N = self.points.shape[0]
                self.d = self.points.shape[1]
            else:
                self.points = points
                self.N = self.points.shape[0]
                self.d = self.points.shape[1]
>>>>>>> 1a8fe00f

            if generator is None:
                raise NotImplementedError('No RunModel generator is provided')

<<<<<<< HEAD
        if self.method == 'srom':
            self.eval, self.mcs = self.eigenvalues()
        else:
            self.eval = self.run_model()
=======
            if generator.model is None:
                raise NotImplementedError('No model is provided')
>>>>>>> 1a8fe00f

            if generator.interpreter is None:
                generator.interpreter = 'python'

            if generator.Type is None:
                generator.Type = 'scalar'

            self.v = np.zeros(self.N)
            for i in range(self.N):
                self.v[i] = generator.model(self.points[i, :], generator.Type)

<<<<<<< HEAD
        return geval


    def eigenvalues(self):

        if self.interpreter == 'python' and self.Type == 'scalar':
            srom_eigen = np.zeros([self.nsamples, self.dimension])
            for i in range(self.nsamples):
                srom_eigen[i] = self.model(self.samples[i, :])

        else:
            raise NotImplementedError('Only python interpreter supported so far and only for scalars')

        n_mcs = 1000
        X_mcs = np.random.gamma(shape=2, scale=3, size=[n_mcs, self.dimension]) + np.ones([n_mcs, self.dimension])
        lm_mcs = np.empty([n_mcs, self.dimension])
        for i in range(n_mcs):
            x = X_mcs[i, :]
            Coeff = [-1, x[0] + 2 * x[1], -(x[0] * x[1] + 2 * x[0] * x[2] + 3 * x[1] * x[2] + x[2] ** 2),
                     (x[0] * x[1] * x[2] + (x[0] + x[1]) * x[2])]
            lm_mcs[i, :] = np.roots(Coeff)

        p = np.transpose(np.matrix(self.probability))
        com = np.append(srom_eigen, p, 1)
        srom_eigen = com[np.argsort(com[:, 0].flatten())]
        return srom_eigen, lm_mcs
=======
>>>>>>> 1a8fe00f
<|MERGE_RESOLUTION|>--- conflicted
+++ resolved
@@ -2,7 +2,6 @@
 from  SampleMethods import *
 from RunModel import *
 import numpy as np
-import scipy.stats as stats
 
 
 class RunModel:
@@ -11,12 +10,6 @@
     :param interpreter: Matlab, Python, Abaques, e.t.c
     :param Type: Scalar, Vector, Output
 
-<<<<<<< HEAD
-    def __init__(self, generator=None, input=None, nsamples=None, method=None, interpreter=None, model=None, Type=None, \
-                 sts_input=None, lhs_criterion='random', MCMC_algorithm='MH', proposal=None, target=None, pss_design=None, pss_stratum=None, \
-                 x0=None, params=None, jump=None, moments=None, properties=None, weights_errors=None, weights_samples=None):
-=======
->>>>>>> 1a8fe00f
 
     Created by: Dimitris G. Giovanis
     Last modified: 1/8/2017
@@ -34,82 +27,6 @@
         """
         def __init__(self, generator=None, points=None):
 
-<<<<<<< HEAD
-        is_string = isinstance(input, str)
-        if input is None:
-            sm = generator
-            self.method = method
-            self.dimension = sm.dimension
-            if self.method == 'mcs':
-                self.nsamples = int(nsamples)
-                mcs = sm.MCS(self.nsamples, self.dimension)
-                self.samples = mcs.samples
-            elif self.method == 'lhs':
-                self.nsamples = int(nsamples)
-                lhs = sm.LHS(self.dimension, self.nsamples, criterion=lhs_criterion)
-                self.samples = lhs.samples
-            elif self.method == 'sts':
-                is_string = isinstance(sts_input, str)
-                if is_string:
-                    ss = sm.STS(strata=Strata(input_file=sts_input))
-                else:
-                    ss = sm.STS(strata=Strata(nstrata=sts_input))
-                self.nsamples = ss.samples.shape[0]
-                self.samples = ss.samples
-                print()
-            elif self.method == 'mcmc':
-                self.algorithm = MCMC_algorithm
-                self.target = target
-                self.nsamples = int(nsamples)
-                self.x0 = x0
-                self.params = params
-                self.jump = jump
-                self.proposal = proposal
-                mcmc = sm.MCMC(nsamples=self.nsamples, target=self.target, x0=self.x0, MCMC_algorithm=self.algorithm, proposal=self.proposal, params=self.params, njump=self.jump)
-                self.samples = mcmc.samples
-            elif self.method == 'pss':
-                self.pss_design = pss_design
-                self.pss_stratum = pss_stratum
-                self.nsamples = max(pss_stratum)
-                pss = sm.PSS(pss_design=self.pss_design, pss_stratum=self.pss_stratum)
-                self.samples = pss.samples
-            elif self.method == 'srom':
-                is_string = isinstance(sts_input, str)
-                if is_string:
-                    ss = sm.STS(strata=Strata(input_file=sts_input))
-                else:
-                    ss = sm.STS(strata=Strata(nstrata=sts_input))
-                self.nsamples = ss.samples.shape[0]
-                self.samples = stats.gamma.ppf(ss.samples, 2, loc=1, scale=3)
-                self.properties = properties
-                self.moments = moments
-                self.weights_errors = weights_errors
-                self.weights_samples = weights_samples
-                srom = sm.SROM(samples=self.samples, nsamples=self.nsamples, marginal=sm.distribution,
-                               moments=self.moments, weights_errors=self.weights_errors,
-                               weights_function=self.weights_samples, properties=self.properties)
-                self.probability = srom.probability
-        elif is_string:
-            self.samples = np.loadtxt(input, dtype=np.float32, delimiter=' ')
-            self.nsamples = self.samples.shape[0]
-            self.dimension = self.samples.shape[1]
-        else:
-            self.samples = input
-            self.nsamples = self.samples.shape[0]
-            self.dimension = self.samples.shape[1]
-            self.method = None
-            print()
-
-        if model is None:
-            raise NotImplementedError('No model is provided')
-        else:
-            self.model = model
-
-        if interpreter is None:
-            self.interpreter = 'python'
-        else:
-            self.interpreter = interpreter
-=======
             is_string = isinstance(points, str)
             if is_string:
                 self.points = np.loadtxt(points, dtype=np.float32, delimiter=' ')
@@ -119,20 +36,12 @@
                 self.points = points
                 self.N = self.points.shape[0]
                 self.d = self.points.shape[1]
->>>>>>> 1a8fe00f
 
             if generator is None:
                 raise NotImplementedError('No RunModel generator is provided')
 
-<<<<<<< HEAD
-        if self.method == 'srom':
-            self.eval, self.mcs = self.eigenvalues()
-        else:
-            self.eval = self.run_model()
-=======
             if generator.model is None:
                 raise NotImplementedError('No model is provided')
->>>>>>> 1a8fe00f
 
             if generator.interpreter is None:
                 generator.interpreter = 'python'
@@ -144,32 +53,3 @@
             for i in range(self.N):
                 self.v[i] = generator.model(self.points[i, :], generator.Type)
 
-<<<<<<< HEAD
-        return geval
-
-
-    def eigenvalues(self):
-
-        if self.interpreter == 'python' and self.Type == 'scalar':
-            srom_eigen = np.zeros([self.nsamples, self.dimension])
-            for i in range(self.nsamples):
-                srom_eigen[i] = self.model(self.samples[i, :])
-
-        else:
-            raise NotImplementedError('Only python interpreter supported so far and only for scalars')
-
-        n_mcs = 1000
-        X_mcs = np.random.gamma(shape=2, scale=3, size=[n_mcs, self.dimension]) + np.ones([n_mcs, self.dimension])
-        lm_mcs = np.empty([n_mcs, self.dimension])
-        for i in range(n_mcs):
-            x = X_mcs[i, :]
-            Coeff = [-1, x[0] + 2 * x[1], -(x[0] * x[1] + 2 * x[0] * x[2] + 3 * x[1] * x[2] + x[2] ** 2),
-                     (x[0] * x[1] * x[2] + (x[0] + x[1]) * x[2])]
-            lm_mcs[i, :] = np.roots(Coeff)
-
-        p = np.transpose(np.matrix(self.probability))
-        com = np.append(srom_eigen, p, 1)
-        srom_eigen = com[np.argsort(com[:, 0].flatten())]
-        return srom_eigen, lm_mcs
-=======
->>>>>>> 1a8fe00f
